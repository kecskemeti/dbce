--- conflicted
+++ resolved
@@ -222,16 +222,6 @@
         max_search: &mut [f32; 4],
     ) {
         let who = start_board.who_moves;
-<<<<<<< HEAD
-
-=======
-        let mut max_search = [if who == White {
-            f32::NEG_INFINITY
-        } else {
-            f32::INFINITY
-        }; 4];
-        let mut stored_a_mate = false;
->>>>>>> 042f4757
         while let Some(curr_move) = moves.pop() {
             let mut board_with_move = self.timing_remembering_move(start_board, &curr_move);
             unsafe {
@@ -239,13 +229,9 @@
             }
 
             let average_scoring_duration = self.scoring_timings.calc_average() * 40;
-<<<<<<< HEAD
-            let curr_score = if average_scoring_duration < single_move_deadline {
-=======
             let curr_score = if !Engine::is_mate(board_with_move.score)
                 && (average_scoring_duration < single_move_deadline || look_ahead)
             {
->>>>>>> 042f4757
                 let (_, best_score) = self.best_move_for_internal(
                     &mut board_with_move,
                     &single_move_deadline,
@@ -275,18 +261,6 @@
                     }
                 }
             }
-<<<<<<< HEAD
-
-            start_board.continuation.insert(curr_move, board_with_move);
-=======
-            if look_ahead {
-                println!(
-                    "{} Evaluated move: {curr_move}, score: {}, adjusted: {}",
-                    (0..curr_depth).map(|_| " ").collect::<String>(),
-                    board_with_move.score,
-                    board_with_move.adjusted_score
-                );
-            }
             let mate_detected = Engine::is_mate(curr_score);
             if !stored_a_mate || !mate_detected {
                 // We don't store all mates, just the first one we hit,
@@ -296,7 +270,6 @@
                 start_board.continuation.insert(curr_move, board_with_move);
                 stored_a_mate |= mate_detected;
             }
->>>>>>> 042f4757
         }
     }
 
