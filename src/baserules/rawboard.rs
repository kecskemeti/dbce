--- conflicted
+++ resolved
@@ -153,15 +153,6 @@
         if self.curr_idx == 64 {
             None
         } else {
-<<<<<<< HEAD
-            let ret = PieceState::from_u8(
-                (0b1111
-                    & (unsafe { *self.raw_board.0.get_unchecked(self.curr_idx >> 3) }
-                        >> ((self.curr_idx & 0b111) << 2))) as u8,
-            );
-            self.curr_idx += 1;
-            Some(ret)
-=======
             unsafe {
                 let ret = PieceState::from_u8(
                     ALL_POSSIBLE_MASKS.get_unchecked(self.curr_idx & 0b111)
@@ -171,9 +162,9 @@
                 self.curr_idx += 1;
                 Some(ret)
             }
->>>>>>> 8a030310
         }
     }
+
     fn size_hint(&self) -> (usize, Option<usize>) {
         let remainder = 64 - self.curr_idx;
         (remainder, Some(remainder))
